--- conflicted
+++ resolved
@@ -29,12 +29,8 @@
 pub async fn profile_share_install(
     shared_profile_id: String,
 ) -> Result<ProfilePathId> {
-<<<<<<< HEAD
-    let res = shared_profile::install(profile).await?;
-=======
     let res = shared_profile::install(shared_profile_id)
     .await?;
->>>>>>> 1018d05e
     Ok(res)
 }
 
