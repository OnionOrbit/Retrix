<template>
  <KeybindsModal ref="keybindsModal" />
  <div
    tabindex="0"
    class="moderation-checklist flex w-[600px] max-w-full flex-col rounded-2xl border-[1px] border-solid border-orange bg-bg-raised p-4 transition-all delay-200 duration-200 ease-in-out"
    :class="collapsed ? '!w-fit' : ''"
  >
    <div class="flex grow-0 items-center gap-2">
      <h1 class="m-0 mr-auto flex items-center gap-2 text-2xl font-extrabold text-contrast">
        <ScaleIcon class="text-orange" /> Moderation
      </h1>
      <ButtonStyled circular>
        <button v-tooltip="`Keyboard shortcuts`" @click="keybindsModal?.show($event)">
          <KeyboardIcon />
        </button>
      </ButtonStyled>
      <ButtonStyled circular>
        <a v-tooltip="`Stage guidance`" target="_blank" :href="currentStageObj.guidance_url">
          <FileTextIcon />
        </a>
      </ButtonStyled>
      <ButtonStyled circular color="red" color-fill="none" hover-color-fill="background">
        <button v-tooltip="`Reset progress`" @click="resetProgress">
          <BrushCleaningIcon />
        </button>
      </ButtonStyled>
      <ButtonStyled circular color="red" color-fill="none" hover-color-fill="background">
        <button v-tooltip="`Exit moderation`" @click="emit('exit')">
          <XIcon />
        </button>
      </ButtonStyled>
      <ButtonStyled circular>
        <button v-tooltip="collapsed ? `Expand` : `Collapse`" @click="emit('toggleCollapsed')">
          <DropdownIcon class="transition-transform" :class="{ 'rotate-180': collapsed }" />
        </button>
      </ButtonStyled>
    </div>

    <Collapsible base-class="grow" class="flex grow flex-col" :collapsed="collapsed">
      <div class="my-4 h-[1px] w-full bg-divider" />
      <div class="flex-1">
        <div v-if="done">
          <p>
            You are done moderating this project!
            <template v-if="moderationStore.hasItems">
              There are
              {{ moderationStore.queueLength }} left.
            </template>
          </p>
        </div>
        <div v-else-if="generatedMessage">
          <div>
            <MarkdownEditor
              v-model="message"
              :max-height="400"
              placeholder="No message generated."
              :disabled="false"
              :heading-buttons="false"
            />
          </div>
        </div>
        <div v-else-if="isModpackPermissionsStage">
          <ModpackPermissionsFlow
            v-model="modpackJudgements"
            :project-id="project.id"
            @complete="handleModpackPermissionsComplete"
          />
        </div>
        <div v-else>
          <h2 class="m-0 mb-2 text-lg font-extrabold">
            {{ currentStageObj.title }}
          </h2>

          <div v-if="currentStageObj.text" class="mb-4">
            <div v-if="stageTextExpanded" class="markdown-body" v-html="stageTextExpanded"></div>
            <div v-else class="markdown-body">Loading stage content...</div>
          </div>

          <!-- Action components grouped by type -->
          <div class="space-y-4">
            <!-- Button actions group -->
            <div v-if="buttonActions.length > 0" class="button-actions-group">
              <div class="flex flex-wrap gap-2">
                <template v-for="action in buttonActions" :key="getActionKey(action)">
                  <ButtonStyled
                    :color="isActionSelected(action) ? 'brand' : 'standard'"
                    @click="toggleAction(action)"
                  >
                    <button>
                      {{ action.label }}
                    </button>
                  </ButtonStyled>
                </template>
              </div>
            </div>

            <!-- Toggle actions group -->
            <div v-if="toggleActions.length > 0" class="toggle-actions-group space-y-3">
              <template v-for="action in toggleActions" :key="getActionKey(action)">
                <Checkbox
                  :model-value="isActionSelected(action)"
                  :label="action.label"
                  :description="action.description"
                  :disabled="false"
                  @update:model-value="toggleAction(action)"
                />
              </template>
            </div>

            <!-- Dropdown actions group -->
            <div v-if="dropdownActions.length > 0" class="dropdown-actions-group space-y-3">
              <template v-for="action in dropdownActions" :key="getActionKey(action)">
                <div class="inputs universal-labels">
                  <div>
                    <label :for="`dropdown-${getActionId(action)}`">
                      <span class="label__title">{{ action.label }}</span>
                    </label>
                    <DropdownSelect
                      :max-visible-options="3"
                      render-up
                      :name="`dropdown-${getActionId(action)}`"
                      :options="getVisibleDropdownOptions(action)"
                      :model-value="getDropdownValue(action)"
                      :placeholder="'Select an option'"
                      :disabled="false"
                      :display-name="(opt: any) => opt?.label || 'Unknown option'"
                      @update:model-value="
                        (selected: any) => selectDropdownOption(action, selected)
                      "
                    />
                  </div>
                </div>
              </template>
            </div>

            <!-- Multi-select chips actions group -->
            <div v-if="multiSelectActions.length > 0" class="multi-select-actions-group space-y-3">
              <template v-for="action in multiSelectActions" :key="getActionKey(action)">
                <div>
                  <div class="mb-2 font-semibold">{{ action.label }}</div>
                  <div class="flex flex-wrap gap-2">
                    <ButtonStyled
                      v-for="(option, optIndex) in getVisibleMultiSelectOptions(action)"
                      :key="`${getActionId(action)}-chip-${optIndex}`"
                      :color="isChipSelected(action, optIndex) ? 'brand' : 'standard'"
                      @click="toggleChip(action, optIndex)"
                    >
                      <button>
                        {{ option.label }}
                      </button>
                    </ButtonStyled>
                  </div>
                </div>
              </template>
            </div>
          </div>

          <div v-if="isAnyVisibleInputs" class="my-4 h-[1px] w-full bg-divider" />

          <!-- Additional text inputs -->
          <div class="space-y-4">
            <template v-for="action in visibleActions" :key="`inputs-${getActionKey(action)}`">
              <div
                v-if="action.relevantExtraInput && isActionSelected(action)"
                class="inputs universal-labels"
              >
                <div
                  v-for="(input, inputIndex) in getVisibleInputs(action, actionStates)"
                  :key="`input-${getActionId(action)}-${inputIndex}`"
                  class="mt-2"
                >
                  <template v-if="input.large">
                    <label :for="`input-${getActionId(action)}-${inputIndex}`">
                      <span class="label__title">
                        {{ input.label }}
                        <span v-if="input.required" class="required">*</span>
                      </span>
                    </label>
                    <MarkdownEditor
                      :id="`input-${getActionId(action)}-${inputIndex}`"
                      v-model="textInputValues[`${getActionId(action)}-${inputIndex}`]"
                      :placeholder="input.placeholder"
                      :max-height="300"
                      :disabled="false"
                      :heading-buttons="false"
                      @input="persistState"
                    />
                  </template>
                  <template v-else>
                    <label :for="`input-${getActionId(action)}-${inputIndex}`">
                      <span class="label__title">
                        {{ input.label }}
                        <span v-if="input.required" class="required">*</span>
                      </span>
                    </label>
                    <input
                      :id="`input-${getActionId(action)}-${inputIndex}`"
                      v-model="textInputValues[`${getActionId(action)}-${inputIndex}`]"
                      type="text"
                      :placeholder="input.placeholder"
                      autocomplete="off"
                      @input="persistState"
                    />
                  </template>
                </div>
              </div>
            </template>
          </div>
        </div>
      </div>

      <!-- Stage control buttons -->
      <div class="mt-auto">
        <div
          class="mt-4 flex grow justify-between gap-2 border-0 border-t-[1px] border-solid border-divider pt-4"
        >
          <div class="flex items-center gap-2">
            <ButtonStyled v-if="!done && !generatedMessage && moderationStore.hasItems">
              <button @click="skipCurrentProject">
                <XIcon aria-hidden="true" />
                Skip ({{ moderationStore.queueLength }} left)
              </button>
            </ButtonStyled>
          </div>

          <div class="flex items-center gap-2">
            <div v-if="done">
              <ButtonStyled color="brand">
                <button @click="endChecklist(undefined)">
                  <template v-if="hasNextProject">
                    <RightArrowIcon aria-hidden="true" />
                    Next Project ({{ moderationStore.queueLength }} left)
                  </template>
                  <template v-else>
                    <CheckIcon aria-hidden="true" />
                    All Done!
                  </template>
                </button>
              </ButtonStyled>
            </div>

            <div v-else-if="generatedMessage" class="flex items-center gap-2">
              <ButtonStyled>
                <button @click="goBackToStages">
                  <LeftArrowIcon aria-hidden="true" />
                  Edit
                </button>
              </ButtonStyled>
              <ButtonStyled color="red">
                <button @click="sendMessage('rejected')">
                  <XIcon aria-hidden="true" />
                  Reject
                </button>
              </ButtonStyled>
              <ButtonStyled color="orange">
                <button @click="sendMessage('withheld')">
                  <EyeOffIcon aria-hidden="true" />
                  Withhold
                </button>
              </ButtonStyled>
              <ButtonStyled color="green">
                <button @click="sendMessage(project.requested_status ?? 'approved')">
                  <CheckIcon aria-hidden="true" />
                  Approve
                </button>
              </ButtonStyled>
            </div>

            <div v-else class="flex items-center gap-2">
              <OverflowMenu
                v-if="!generatedMessage"
                :options="stageOptions"
                class="bg-transparent p-0"
              >
                <ButtonStyled circular>
                  <button v-tooltip="`Stages`">
                    <ListBulletedIcon />
                  </button>
                </ButtonStyled>

                <template
                  v-for="opt in stageOptions.filter(
                    (opt) => 'id' in opt && 'text' in opt && 'icon' in opt,
                  )"
                  #[opt.id]
                  :key="opt.id"
                >
                  <component :is="opt.icon" v-if="opt.icon" class="mr-2" />
                  {{ opt.text }}
                </template>
              </OverflowMenu>
              <ButtonStyled>
                <button :disabled="!hasValidPreviousStage" @click="previousStage">
                  <LeftArrowIcon aria-hidden="true" /> Previous
                </button>
              </ButtonStyled>
              <ButtonStyled v-if="!isLastVisibleStage" color="brand">
                <button @click="nextStage"><RightArrowIcon aria-hidden="true" /> Next</button>
              </ButtonStyled>
              <ButtonStyled v-else color="brand" :disabled="loadingMessage">
                <button @click="generateMessage">
                  <CheckIcon aria-hidden="true" />
                  {{ loadingMessage ? "Generating..." : "Generate Message" }}
                </button>
              </ButtonStyled>
            </div>
          </div>
        </div>
      </div>
    </Collapsible>
  </div>
</template>

<script lang="ts" setup>
import {
  BrushCleaningIcon,
  CheckIcon,
  DropdownIcon,
  EyeOffIcon,
  FileTextIcon,
  KeyboardIcon,
  LeftArrowIcon,
  ListBulletedIcon,
  RightArrowIcon,
  ScaleIcon,
  XIcon,
} from "@modrinth/assets";
import {
  type Action,
  type ButtonAction,
  type ConditionalButtonAction,
  type DropdownAction,
  type MultiSelectChipsAction,
  type Stage,
  type ToggleAction,
  checklist,
  deserializeActionStates,
  expandVariables,
  finalPermissionMessages,
  findMatchingVariant,
  flattenProjectVariables,
  getActionIdForStage,
  getActionMessage,
  getVisibleInputs,
  handleKeybind,
  initializeActionState,
  kebabToTitleCase,
  keybinds,
  processMessage,
  serializeActionStates,
} from "@modrinth/moderation";
import {
  ButtonStyled,
  Checkbox,
  Collapsible,
  DropdownSelect,
  MarkdownEditor,
  OverflowMenu,
  type OverflowMenuOption,
  injectNotificationManager,
} from "@modrinth/ui";
import {
  type ModerationJudgements,
  type ModerationModpackItem,
<<<<<<< HEAD
  type Project,
  renderHighlightedString,
=======
  type ProjectStatus,
>>>>>>> 99493b99
} from "@modrinth/utils";
import { computedAsync, useLocalStorage } from "@vueuse/core";
import * as prettier from "prettier";
import { useModerationStore } from "~/store/moderation.ts";
import KeybindsModal from "./ChecklistKeybindsModal.vue";
import ModpackPermissionsFlow from "./ModpackPermissionsFlow.vue";

const { addNotification } = injectNotificationManager();

const keybindsModal = ref<InstanceType<typeof KeybindsModal>>();

const props = defineProps<{
  project: Project;
  collapsed: boolean;
}>();

const moderationStore = useModerationStore();

const variables = computed(() => {
  return flattenProjectVariables(props.project);
});

const modpackPermissionsComplete = ref(false);
const modpackJudgements = ref<ModerationJudgements>({});
const isModpackPermissionsStage = computed(() => {
  return currentStageObj.value.id === "modpack-permissions";
});

const message = ref("");
const generatedMessage = ref(false);
const loadingMessage = ref(false);
const done = ref(false);

function handleModpackPermissionsComplete() {
  modpackPermissionsComplete.value = true;
}

const emit = defineEmits<{
  exit: [];
  toggleCollapsed: [];
}>();

function resetProgress() {
  currentStage.value = findFirstValidStage();
  actionStates.value = {};
  textInputValues.value = {};

  done.value = false;
  generatedMessage.value = false;
  message.value = "";
  loadingMessage.value = false;

  localStorage.removeItem(`modpack-permissions-${props.project.id}`);
  localStorage.removeItem(`modpack-permissions-index-${props.project.id}`);
  modpackPermissionsComplete.value = false;
  modpackJudgements.value = {};

  initializeAllStages();
}

function findFirstValidStage(): number {
  for (let i = 0; i < checklist.length; i++) {
    if (shouldShowStageIndex(i)) {
      return i;
    }
  }
  return 0;
}

const currentStageObj = computed(() => checklist[currentStage.value]);
const currentStage = useLocalStorage(`moderation-stage-${props.project.slug}`, () =>
  findFirstValidStage(),
);

const stageTextExpanded = computedAsync(async () => {
  const stageIndex = currentStage.value;
  const stage = checklist[stageIndex];
  if (stage.text) {
    return renderHighlightedString(
      expandVariables(await stage.text(props.project), props.project, variables.value),
    );
  }
  return null;
}, null);

interface ActionState {
  selected: boolean;
  value?: any;
}

const persistedActionStates = useLocalStorage(
  `moderation-actions-${props.project.slug}`,
  {},
  {
    serializer: {
      read: (v: any) => (v ? deserializeActionStates(v) : {}),
      write: (v: any) => serializeActionStates(v),
    },
  },
);

const router = useRouter();

const persistedTextInputs = useLocalStorage(
  `moderation-inputs-${props.project.slug}`,
  {} as Record<string, string>,
);

const actionStates = ref<Record<string, ActionState>>(persistedActionStates.value);
const textInputValues = ref<Record<string, string>>(persistedTextInputs.value);

const persistState = () => {
  persistedActionStates.value = actionStates.value;
  persistedTextInputs.value = textInputValues.value;
};

watch(actionStates, persistState, { deep: true });
watch(textInputValues, persistState, { deep: true });

interface MessagePart {
  weight: number;
  content: string;
  actionId: string;
  stageIndex: number;
}

function handleKeybinds(event: KeyboardEvent) {
  const focusedActionIndex = ref<number | null>(null);

  handleKeybind(
    event,
    {
      project: props.project,
      state: {
        currentStage: currentStage.value,
        totalStages: checklist.length,
        currentStageId: currentStageObj.value.id,
        currentStageTitle: currentStageObj.value.title,

        isCollapsed: props.collapsed,
        isDone: done.value,
        hasGeneratedMessage: generatedMessage.value,
        isLoadingMessage: loadingMessage.value,
        isModpackPermissionsStage: isModpackPermissionsStage.value,

        futureProjectCount: moderationStore.queueLength,
        visibleActionsCount: visibleActions.value.length,

        focusedActionIndex: focusedActionIndex.value,
        focusedActionType:
          focusedActionIndex.value !== null
            ? (visibleActions.value[focusedActionIndex.value]?.type as any)
            : null,
      },
      actions: {
        tryGoNext: nextStage,
        tryGoBack: previousStage,
        tryGenerateMessage: generateMessage,
        trySkipProject: skipCurrentProject,

        tryToggleCollapse: () => emit("toggleCollapsed"),
        tryResetProgress: resetProgress,
        tryExitModeration: () => emit("exit"),

        tryApprove: () => sendMessage(props.project.requested_status),
        tryReject: () => sendMessage("rejected"),
        tryWithhold: () => sendMessage("withheld"),
        tryEditMessage: goBackToStages,

        tryToggleAction: (actionIndex: number) => {
          const action = visibleActions.value[actionIndex];
          if (action) {
            toggleAction(action);
          }
        },
        trySelectDropdownOption: (actionIndex: number, optionIndex: number) => {
          const action = visibleActions.value[actionIndex] as DropdownAction;
          if (action && action.type === "dropdown") {
            const visibleOptions = getVisibleDropdownOptions(action);
            if (optionIndex < visibleOptions.length) {
              selectDropdownOption(action, visibleOptions[optionIndex]);
            }
          }
        },
        tryToggleChip: (actionIndex: number, chipIndex: number) => {
          const action = visibleActions.value[actionIndex] as MultiSelectChipsAction;
          if (action && action.type === "multi-select-chips") {
            const visibleOptions = getVisibleMultiSelectOptions(action);
            if (chipIndex < visibleOptions.length) {
              toggleChip(action, chipIndex);
            }
          }
        },

        tryFocusNextAction: () => {
          if (visibleActions.value.length === 0) return;
          if (focusedActionIndex.value === null) {
            focusedActionIndex.value = 0;
          } else {
            focusedActionIndex.value = (focusedActionIndex.value + 1) % visibleActions.value.length;
          }
        },
        tryFocusPreviousAction: () => {
          if (visibleActions.value.length === 0) return;
          if (focusedActionIndex.value === null) {
            focusedActionIndex.value = visibleActions.value.length - 1;
          } else {
            focusedActionIndex.value =
              focusedActionIndex.value === 0
                ? visibleActions.value.length - 1
                : focusedActionIndex.value - 1;
          }
        },
        tryActivateFocusedAction: () => {
          if (focusedActionIndex.value === null) return;
          const action = visibleActions.value[focusedActionIndex.value];
          if (!action) return;

          if (
            action.type === "button" ||
            action.type === "conditional-button" ||
            action.type === "toggle"
          ) {
            toggleAction(action);
          }
        },
      },
    },
    keybinds,
  );
}

onMounted(() => {
  window.addEventListener("keydown", handleKeybinds);
  initializeAllStages();
});

function initializeAllStages() {
  checklist.forEach((stage, stageIndex) => {
    initializeStageActions(stage, stageIndex);
  });
}

function initializeCurrentStage() {
  initializeStageActions(currentStageObj.value, currentStage.value);
}

watch(
  currentStage,
  (newIndex) => {
    const stage = checklist[newIndex];
    if (stage?.navigate) {
      router.push(`/${props.project.project_type}/${props.project.slug}${stage.navigate}`);
    }

    initializeCurrentStage();
  },
  { immediate: true },
);

function initializeStageActions(stage: Stage, stageIndex: number) {
  stage.actions.forEach((action, index) => {
    const actionId = getActionIdForStage(action, stageIndex, index);
    if (!actionStates.value[actionId]) {
      actionStates.value[actionId] = initializeActionState(action);
    }
  });

  stage.actions.forEach((action) => {
    if (action.enablesActions) {
      action.enablesActions.forEach((enabledAction, index) => {
        const actionId = getActionIdForStage(enabledAction, currentStage.value, index);
        if (!actionStates.value[actionId]) {
          actionStates.value[actionId] = initializeActionState(enabledAction);
        }
      });
    }
  });
}

function getActionId(action: Action, index?: number): string {
  // If index is not provided, find it in the current stage's actions
  if (index === undefined) {
    index = currentStageObj.value.actions.indexOf(action);
  }
  return getActionIdForStage(action, currentStage.value, index);
}

function getActionKey(action: Action): string {
  // Find the actual index of this action in the current stage's actions array
  const index = currentStageObj.value.actions.indexOf(action);
  return `${currentStage.value}-${index}-${getActionId(action, index)}`;
}

const visibleActions = computed(() => {
  const selectedActionIds = Object.entries(actionStates.value)
    .filter(([_, state]) => state.selected)
    .map(([id]) => id);

  const allActions: Action[] = [];
  const actionSources = new Map<Action, { enabledBy?: Action; actionIndex?: number }>();

  currentStageObj.value.actions.forEach((action, actionIndex) => {
    if (shouldShowAction(action)) {
      allActions.push(action);
      actionSources.set(action, { actionIndex });

      if (action.enablesActions) {
        action.enablesActions.forEach((enabledAction) => {
          if (shouldShowAction(enabledAction)) {
            allActions.push(enabledAction);
            actionSources.set(enabledAction, { enabledBy: action, actionIndex });
          }
        });
      }
    }
  });

  return allActions.filter((action) => {
    const source = actionSources.get(action);

    if (source?.enabledBy) {
      const enablerId = getActionId(source.enabledBy, source.actionIndex);
      if (!selectedActionIds.includes(enablerId)) {
        return false;
      }
    }

    const disabledByOthers = currentStageObj.value.actions.some((otherAction, otherIndex) => {
      const otherId = getActionId(otherAction, otherIndex);
      return (
        selectedActionIds.includes(otherId) &&
        otherAction.disablesActions?.includes(
          action.id || `action-${currentStage.value}-${source?.actionIndex}`,
        )
      );
    });

    return !disabledByOthers;
  });
});

const buttonActions = computed(() =>
  visibleActions.value.filter(
    (action) => action.type === "button" || action.type === "conditional-button",
  ),
);

const toggleActions = computed(() =>
  visibleActions.value.filter((action) => action.type === "toggle"),
);

const dropdownActions = computed(() =>
  visibleActions.value.filter((action) => action.type === "dropdown"),
);

const multiSelectActions = computed(() =>
  visibleActions.value.filter((action) => action.type === "multi-select-chips"),
);

function getDropdownValue(action: DropdownAction) {
  const actionIndex = currentStageObj.value.actions.indexOf(action);
  const actionId = getActionId(action, actionIndex);
  const visibleOptions = getVisibleDropdownOptions(action);
  const currentValue = actionStates.value[actionId]?.value ?? action.defaultOption ?? 0;

  const allOptions = action.options;
  const storedOption = allOptions[currentValue];

  if (storedOption && visibleOptions.includes(storedOption)) {
    return storedOption;
  }

  return visibleOptions[0] || null;
}

function isActionSelected(action: Action): boolean {
  const actionIndex = currentStageObj.value.actions.indexOf(action);
  const actionId = getActionId(action, actionIndex);
  return actionStates.value[actionId]?.selected || false;
}

function toggleAction(action: Action) {
  const actionIndex = currentStageObj.value.actions.indexOf(action);
  const actionId = getActionId(action, actionIndex);
  const state = actionStates.value[actionId];
  if (state) {
    state.selected = !state.selected;
    persistState();
  }
}

function selectDropdownOption(action: DropdownAction, selected: any) {
  const actionIndex = currentStageObj.value.actions.indexOf(action);
  const actionId = getActionId(action, actionIndex);
  const state = actionStates.value[actionId];
  if (state && selected !== undefined && selected !== null) {
    const optionIndex = action.options.findIndex(
      (opt) => opt === selected || (opt?.label && selected?.label && opt.label === selected.label),
    );

    if (optionIndex !== -1) {
      state.value = optionIndex;
      state.selected = true;
      persistState();
    }
  }
}

function isChipSelected(action: MultiSelectChipsAction, optionIndex: number): boolean {
  const actionIndex = currentStageObj.value.actions.indexOf(action);
  const actionId = getActionId(action, actionIndex);
  const selectedSet = actionStates.value[actionId]?.value as Set<number> | undefined;

  const visibleOptions = getVisibleMultiSelectOptions(action);
  const visibleOption = visibleOptions[optionIndex];
  const originalIndex = action.options.findIndex((opt) => opt === visibleOption);

  return selectedSet?.has(originalIndex) || false;
}

function toggleChip(action: MultiSelectChipsAction, optionIndex: number) {
  const actionIndex = currentStageObj.value.actions.indexOf(action);
  const actionId = getActionId(action, actionIndex);
  const state = actionStates.value[actionId];
  if (state && state.value instanceof Set) {
    const visibleOptions = getVisibleMultiSelectOptions(action);
    const visibleOption = visibleOptions[optionIndex];
    const originalIndex = action.options.findIndex((opt) => opt === visibleOption);

    if (originalIndex !== -1) {
      if (state.value.has(originalIndex)) {
        state.value.delete(originalIndex);
      } else {
        state.value.add(originalIndex);
      }
      state.selected = state.value.size > 0;
      persistState();
    }
  }
}

const isAnyVisibleInputs = computed(() => {
  return visibleActions.value.some((action) => {
    const visibleInputs = getVisibleInputs(action, actionStates.value);
    return visibleInputs.length > 0 && isActionSelected(action);
  });
});

function getModpackFilesFromStorage(): {
  interactive: ModerationModpackItem[];
  permanentNo: ModerationModpackItem[];
} {
  try {
    const sessionData = sessionStorage.getItem(`modpack-permissions-data-${props.project.id}`);
    const interactive = sessionData ? (JSON.parse(sessionData) as ModerationModpackItem[]) : [];

    const permanentNoData = sessionStorage.getItem(
      `modpack-permissions-permanent-no-${props.project.id}`,
    );
    const permanentNo = permanentNoData
      ? (JSON.parse(permanentNoData) as ModerationModpackItem[])
      : [];

    return {
      interactive: interactive || [],
      permanentNo: permanentNo || [],
    };
  } catch (error) {
    console.warn("Failed to parse session storage modpack data:", error);
    return { interactive: [], permanentNo: [] };
  }
}

async function assembleFullMessage() {
  const messageParts: MessagePart[] = [];

  for (let stageIndex = 0; stageIndex < checklist.length; stageIndex++) {
    const stage = checklist[stageIndex];

    await processStageActions(stage, stageIndex, messageParts);
  }

  messageParts.sort((a, b) => a.weight - b.weight);

  const finalMessage = expandVariables(
    messageParts
      .map((part) => part.content)
      .filter((content) => content.trim().length > 0)
      .join("\n\n"),
    props.project,
  );

  return finalMessage;
}

async function processStageActions(stage: Stage, stageIndex: number, messageParts: MessagePart[]) {
  const selectedActionIds = Object.entries(actionStates.value)
    .filter(([_, state]) => state.selected)
    .map(([id]) => id);

  for (let actionIndex = 0; actionIndex < stage.actions.length; actionIndex++) {
    const action = stage.actions[actionIndex];
    const actionId = getActionIdForStage(action, stageIndex, actionIndex);
    const state = actionStates.value[actionId];

    if (!state?.selected) continue;

    await processAction(action, actionId, state, selectedActionIds, stageIndex, messageParts);

    if (action.enablesActions) {
      for (let enabledIndex = 0; enabledIndex < action.enablesActions.length; enabledIndex++) {
        const enabledAction = action.enablesActions[enabledIndex];
        const enabledActionId = getActionIdForStage(
          enabledAction,
          stageIndex,
          actionIndex,
          enabledIndex,
        );
        const enabledState = actionStates.value[enabledActionId];

        if (enabledState?.selected) {
          await processAction(
            enabledAction,
            enabledActionId,
            enabledState,
            selectedActionIds,
            stageIndex,
            messageParts,
          );
        }
      }
    }
  }
}

async function processAction(
  action: Action,
  actionId: string,
  state: ActionState,
  selectedActionIds: string[],
  stageIndex: number,
  messageParts: MessagePart[],
) {
  const allValidActionIds: string[] = [];
  checklist.forEach((stage, stageIdx) => {
    stage.actions.forEach((stageAction, actionIdx) => {
      allValidActionIds.push(getActionIdForStage(stageAction, stageIdx, actionIdx));
      if (stageAction.enablesActions) {
        stageAction.enablesActions.forEach((enabledAction, enabledIdx) => {
          allValidActionIds.push(
            getActionIdForStage(enabledAction, stageIdx, actionIdx, enabledIdx),
          );
        });
      }
    });
  });

  if (action.type === "button" || action.type === "toggle") {
    const buttonAction = action as ButtonAction | ToggleAction;
    const message = await getActionMessage(buttonAction, selectedActionIds, allValidActionIds);
    if (message) {
      messageParts.push({
        weight: buttonAction.weight,
        content: processMessage(message, action, stageIndex, textInputValues.value),
        actionId,
        stageIndex,
      });
    }
  } else if (action.type === "conditional-button") {
    const conditionalAction = action as ConditionalButtonAction;
    const matchingVariant = findMatchingVariant(
      conditionalAction.messageVariants,
      selectedActionIds,
      allValidActionIds,
      stageIndex,
    );

    let message: string;
    let weight: number;

    if (matchingVariant) {
      message = (await matchingVariant.message()) as string;
      weight = matchingVariant.weight;
    } else if (conditionalAction.fallbackMessage) {
      message = (await conditionalAction.fallbackMessage()) as string;
      weight = conditionalAction.fallbackWeight ?? 0;
    } else {
      return;
    }

    messageParts.push({
      weight,
      content: processMessage(message, action, stageIndex, textInputValues.value),
      actionId,
      stageIndex,
    });
  } else if (action.type === "dropdown") {
    const dropdownAction = action as DropdownAction;
    const selectedIndex = state.value ?? 0;
    const selectedOption = dropdownAction.options[selectedIndex];

    if (selectedOption && "message" in selectedOption && "weight" in selectedOption) {
      const message = (await selectedOption.message()) as string;
      messageParts.push({
        weight: selectedOption.weight,
        content: processMessage(message, action, stageIndex, textInputValues.value),
        actionId,
        stageIndex,
      });
    }
  } else if (action.type === "multi-select-chips") {
    const multiSelectAction = action as MultiSelectChipsAction;
    const selectedIndices = state.value as Set<number>;

    for (const index of selectedIndices) {
      const option = multiSelectAction.options[index];
      if (option && "message" in option && "weight" in option) {
        const message = (await option.message()) as string;
        messageParts.push({
          weight: option.weight,
          content: processMessage(message, action, stageIndex, textInputValues.value),
          actionId: `${actionId}-option-${index}`,
          stageIndex,
        });
      }
    }
  }
}

function shouldShowStage(stage: Stage): boolean {
  let hasVisibleActions = false;

  for (const a of stage.actions) {
    if (shouldShowAction(a)) {
      hasVisibleActions = true;
    }
  }

  if (!hasVisibleActions) {
    return false;
  }

  if (typeof stage.shouldShow === "function") {
    return stage.shouldShow(props.project);
  }

  return true;
}

function shouldShowAction(action: Action): boolean {
  if (typeof action.shouldShow === "function") {
    return action.shouldShow(props.project);
  }

  return true;
}

function getVisibleDropdownOptions(action: DropdownAction) {
  return action.options.filter((option) => {
    if (typeof option.shouldShow === "function") {
      return option.shouldShow(props.project);
    }
    return true;
  });
}

function getVisibleMultiSelectOptions(action: MultiSelectChipsAction) {
  return action.options.filter((option) => {
    if (typeof option.shouldShow === "function") {
      return option.shouldShow(props.project);
    }
    return true;
  });
}

function shouldShowStageIndex(stageIndex: number): boolean {
  return shouldShowStage(checklist[stageIndex]);
}

function previousStage() {
  let targetStage = currentStage.value - 1;

  while (targetStage >= 0) {
    if (shouldShowStageIndex(targetStage)) {
      currentStage.value = targetStage;
      return;
    }
    targetStage--;
  }
}

function nextStage() {
  if (isModpackPermissionsStage.value && !modpackPermissionsComplete.value) {
    addNotification({
      title: "Modpack permissions stage unfinished",
      text: "Please complete the modpack permissions stage before proceeding.",
      type: "error",
    });

    return;
  }

  let targetStage = currentStage.value + 1;

  while (targetStage < checklist.length) {
    if (shouldShowStageIndex(targetStage)) {
      currentStage.value = targetStage;
      if (!isModpackPermissionsStage.value) {
        modpackPermissionsComplete.value = false;
      }

      return;
    }
    targetStage++;
  }
}

function goBackToStages() {
  generatedMessage.value = false;
  message.value = "";

  let targetStage = checklist.length - 1;
  while (targetStage >= 0) {
    if (shouldShowStageIndex(targetStage)) {
      currentStage.value = targetStage;
      return;
    }
    targetStage--;
  }
}

async function generateMessage() {
  if (loadingMessage.value) return;

  loadingMessage.value = true;

  router.push(`/${props.project.project_type}/${props.project.slug}/moderation`);

  try {
    const baseMessage = await assembleFullMessage();
    let fullMessage = baseMessage;

    if (props.project.project_type === "modpack") {
      const modpackFilesData = getModpackFilesFromStorage();

      if (modpackFilesData.interactive.length > 0 || modpackFilesData.permanentNo.length > 0) {
        const modpackMessage = generateModpackMessage(modpackFilesData);
        if (modpackMessage) {
          fullMessage = baseMessage ? `${baseMessage}\n\n${modpackMessage}` : modpackMessage;
        }
      }
    }

    try {
      const formattedMessage = await prettier.format(fullMessage, {
        parser: "markdown",
        printWidth: 80,
        proseWrap: "always",
        tabWidth: 2,
        useTabs: false,
      });
      message.value = formattedMessage;
    } catch (formattingError) {
      console.warn("Failed to format markdown, using original:", formattingError);
      message.value = fullMessage;
    }

    generatedMessage.value = true;
  } catch (error) {
    console.error("Error generating message:", error);
    addNotification({
      title: "Error generating message",
      text: "Failed to generate moderation message. Please try again.",
      type: "error",
    });
  } finally {
    loadingMessage.value = false;
  }
}

function generateModpackMessage(allFiles: {
  interactive: ModerationModpackItem[];
  permanentNo: ModerationModpackItem[];
}) {
  const issues = [];

  const attributeMods: string[] = [];
  const noMods: string[] = [];
  const permanentNoMods: string[] = [];
  const unidentifiedMods: string[] = [];

  allFiles.interactive.forEach((file) => {
    if (file.status === "unidentified") {
      if (file.approved === "no") {
        unidentifiedMods.push(file.file_name);
      }
    } else if (file.status === "with-attribution" && file.approved === "no") {
      attributeMods.push(file.file_name);
    } else if (file.status === "no" && file.approved === "no") {
      noMods.push(file.file_name);
    } else if (file.status === "permanent-no") {
      permanentNoMods.push(file.file_name);
    }
  });

  allFiles.permanentNo.forEach((file) => {
    permanentNoMods.push(file.file_name);
  });

  if (
    attributeMods.length > 0 ||
    noMods.length > 0 ||
    permanentNoMods.length > 0 ||
    unidentifiedMods.length > 0
  ) {
    issues.push("## Copyrighted content");

    if (unidentifiedMods.length > 0) {
      issues.push(
        `${finalPermissionMessages.unidentified}\n${unidentifiedMods.map((mod) => `- ${mod}`).join("\n")}`,
      );
    }

    if (attributeMods.length > 0) {
      issues.push(
        `${finalPermissionMessages["with-attribution"]}\n${attributeMods.map((mod) => `- ${mod}`).join("\n")}`,
      );
    }

    if (noMods.length > 0) {
      issues.push(`${finalPermissionMessages.no}\n${noMods.map((mod) => `- ${mod}`).join("\n")}`);
    }

    if (permanentNoMods.length > 0) {
      issues.push(
        `${finalPermissionMessages["permanent-no"]}\n${permanentNoMods.map((mod) => `- ${mod}`).join("\n")}`,
      );
    }
  }

  return issues.join("\n\n");
}

const hasNextProject = ref(false);
async function sendMessage(status: ProjectStatus) {
  try {
    await useBaseFetch(`project/${props.project.id}`, {
      method: "PATCH",
      body: {
        status,
      },
    });

    if (message.value) {
      await useBaseFetch(`thread/${props.project.thread_id}`, {
        method: "POST",
        body: {
          body: {
            type: "text",
            body: message.value,
          },
        },
      });
    }

    if (
      props.project.project_type === "modpack" &&
      Object.keys(modpackJudgements.value).length > 0
    ) {
      await useBaseFetch(`moderation/project`, {
        internal: true,
        method: "POST",
        body: modpackJudgements.value,
      });
    }

    done.value = true;

    hasNextProject.value = await moderationStore.completeCurrentProject(
      props.project.id,
      "completed",
    );
  } catch (error) {
    console.error("Error submitting moderation:", error);
    addNotification({
      title: "Error submitting moderation",
      text: "Failed to submit moderation decision. Please try again.",
      type: "error",
    });
  }
}

async function endChecklist(status?: string) {
  clearProjectLocalStorage();

  if (!hasNextProject.value) {
    await navigateTo({
      name: "moderation",
      state: {
        confetti: true,
      },
    });

    await nextTick();

    if (moderationStore.currentQueue.total > 1) {
      addNotification({
        title: "Moderation completed",
        text: `You have completed the moderation queue.`,
        type: "success",
      });
    } else {
      addNotification({
        title: "Moderation submitted",
        text: `Project ${status ?? "completed successfully"}.`,
        type: "success",
      });
    }
  } else {
    navigateTo({
      name: "type-id",
      params: {
        type: "project",
        id: moderationStore.getCurrentProjectId(),
      },
      state: {
        showChecklist: true,
      },
    });
  }
}

async function skipCurrentProject() {
  hasNextProject.value = await moderationStore.completeCurrentProject(props.project.id, "skipped");

  await endChecklist("skipped");
}

function clearProjectLocalStorage() {
  localStorage.removeItem(`modpack-permissions-${props.project.id}`);
  localStorage.removeItem(`modpack-permissions-index-${props.project.id}`);
  localStorage.removeItem(`moderation-actions-${props.project.slug}`);
  localStorage.removeItem(`moderation-inputs-${props.project.slug}`);
  localStorage.removeItem(`moderation-stage-${props.project.slug}`);
  actionStates.value = {};
}

const isLastVisibleStage = computed(() => {
  for (let i = currentStage.value + 1; i < checklist.length; i++) {
    if (shouldShowStageIndex(i)) {
      return false;
    }
  }
  return true;
});

const hasValidPreviousStage = computed(() => {
  for (let i = currentStage.value - 1; i >= 0; i--) {
    if (shouldShowStageIndex(i)) {
      return true;
    }
  }
  return false;
});

const stageOptions = computed<OverflowMenuOption[]>(() => {
  const options = checklist
    .map((stage, index) => {
      if (!shouldShowStage(stage)) return null;

      return {
        id: String(index),
        action: () => (currentStage.value = index),
        text: stage.id ? kebabToTitleCase(stage.id) : stage.title,
        color: index === currentStage.value && !generatedMessage.value ? "green" : undefined,
        hoverFilled: true,
        icon: stage.icon ? stage.icon : undefined,
      } as OverflowMenuOption;
    })
    .filter((opt): opt is OverflowMenuOption => opt !== null);

  options.push({
    id: "generate-message",
    action: () => generateMessage(),
    text: "Generate Message",
    color: generatedMessage.value ? "green" : undefined,
    hoverFilled: true,
    icon: CheckIcon,
  } as OverflowMenuOption);

  return options;
});
</script>

<style scoped lang="scss">
.moderation-checklist {
  @media (prefers-reduced-motion) {
    transition: none !important;
  }

  .button-actions-group,
  .toggle-actions-group,
  .dropdown-actions-group,
  .multi-select-actions-group {
    animation: fadeIn 0.2s ease-in-out;
  }

  @keyframes fadeIn {
    from {
      opacity: 0;
      transform: translateY(-5px);
    }
    to {
      opacity: 1;
      transform: translateY(0);
    }
  }
}
</style><|MERGE_RESOLUTION|>--- conflicted
+++ resolved
@@ -362,12 +362,9 @@
 import {
   type ModerationJudgements,
   type ModerationModpackItem,
-<<<<<<< HEAD
   type Project,
   renderHighlightedString,
-=======
   type ProjectStatus,
->>>>>>> 99493b99
 } from "@modrinth/utils";
 import { computedAsync, useLocalStorage } from "@vueuse/core";
 import * as prettier from "prettier";
