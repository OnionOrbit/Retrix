<template>
  <div>
    <section class="universal-card">
      <div class="label">
        <h3>
          <span class="label__title size-card-header">Tags</span>
        </h3>
      </div>

      <div
        v-if="tooManyTagsWarning && !allTagsSelectedWarning"
        class="my-2 flex items-center gap-1.5 text-orange"
      >
        <TriangleAlertIcon class="my-auto" />
        {{ tooManyTagsWarning }}
      </div>

      <div v-if="multipleResolutionTagsWarning" class="my-2 flex items-center gap-1.5 text-orange">
        <TriangleAlertIcon class="my-auto" />
        {{ multipleResolutionTagsWarning }}
      </div>

      <div v-if="allTagsSelectedWarning" class="my-2 flex items-center gap-1.5 text-red">
        <TriangleAlertIcon class="my-auto" />
        <span>{{ allTagsSelectedWarning }}</span>
      </div>

      <p>
        Accurate tagging is important to help people find your
        {{ formatProjectType(project.project_type).toLowerCase() }}. Make sure to select all tags
        that apply.
      </p>

      <p v-if="project.versions.length === 0" class="known-errors">
        Please upload a version first in order to select tags!
      </p>
      <template v-else>
        <template v-for="header in Object.keys(categoryLists)" :key="`categories-${header}`">
          <div class="label">
            <h4>
              <span class="label__title">{{ formatCategoryHeader(header) }}</span>
            </h4>
            <span class="label__description">
              <template v-if="header === 'categories'">
                Select all categories that reflect the themes or function of your
                {{ formatProjectType(project.project_type).toLowerCase() }}.
              </template>
              <template v-else-if="header === 'features'">
                Select all of the features that your
                {{ formatProjectType(project.project_type).toLowerCase() }} makes use of.
              </template>
              <template v-else-if="header === 'resolutions'">
                Select the resolution(s) of textures in your
                {{ formatProjectType(project.project_type).toLowerCase() }}.
              </template>
              <template v-else-if="header === 'performance impact'">
                Select the realistic performance impact of your
                {{ formatProjectType(project.project_type).toLowerCase() }}. Select multiple if the
                {{ formatProjectType(project.project_type).toLowerCase() }} is configurable to
                different levels of performance impact.
              </template>
            </span>
          </div>
          <div class="category-list input-div">
            <Checkbox
              v-for="category in categoryLists[header]"
              :key="`category-${header}-${category.name}`"
              :model-value="selectedTags.includes(category)"
              :description="formatCategory(category.name)"
              class="category-selector"
              @update:model-value="toggleCategory(category)"
            >
              <div class="category-selector__label">
                <div
                  v-if="header !== 'resolutions' && category.icon"
                  aria-hidden="true"
                  class="icon"
                  v-html="category.icon"
                />
                <span aria-hidden="true"> {{ formatCategory(category.name) }}</span>
              </div>
            </Checkbox>
          </div>
        </template>
        <div class="label">
          <h4>
            <span class="label__title"><StarIcon /> Featured tags</span>
          </h4>
          <span class="label__description">
            You can feature up to 3 of your most relevant tags. Other tags may be promoted to
            featured if you do not select all 3.
          </span>
        </div>
        <p v-if="selectedTags.length < 1">
          Select at least one category in order to feature a category.
        </p>
        <div class="category-list input-div">
          <Checkbox
            v-for="category in selectedTags"
            :key="`featured-category-${category.name}`"
            class="category-selector"
            :model-value="featuredTags.includes(category)"
            :description="formatCategory(category.name)"
            :disabled="featuredTags.length >= 3 && !featuredTags.includes(category)"
            @update:model-value="toggleFeaturedCategory(category)"
          >
            <div class="category-selector__label">
              <div
                v-if="category.header !== 'resolutions' && category.icon"
                aria-hidden="true"
                class="icon"
                v-html="category.icon"
              />
              <span aria-hidden="true"> {{ formatCategory(category.name) }}</span>
            </div>
          </Checkbox>
        </div>
      </template>

      <div class="button-group">
        <button
          type="button"
          class="iconified-button brand-button"
          :disabled="!hasChanges"
          @click="saveChanges()"
        >
          <SaveIcon />
          Save changes
        </button>
      </div>
    </section>
  </div>
</template>

<<<<<<< HEAD
<script>
import { SaveIcon, StarIcon } from "@modrinth/assets";
import { injectNotificationManager } from "@modrinth/ui";
import { formatCategory, formatCategoryHeader, formatProjectType } from "@modrinth/utils";
import Checkbox from "~/components/ui/Checkbox.vue";

export default defineNuxtComponent({
  components: {
    Checkbox,
    SaveIcon,
    StarIcon,
  },
  props: {
    project: {
      type: Object,
      default() {
        return {};
      },
    },
    allMembers: {
      type: Array,
      default() {
        return [];
      },
    },
    currentMember: {
      type: Object,
      default() {
        return null;
      },
    },
    patchProject: {
      type: Function,
      default() {
        return () => {
          const { addNotification } = injectNotificationManager();
          addNotification({
            title: "An error occurred",
            text: "Patch project function not found",
            type: "error",
          });
        };
      },
    },
  },
  data() {
    return {
      selectedTags: this.$sortedCategories().filter(
        (x) =>
          x.project_type === this.project.actualProjectType &&
          (this.project.categories.includes(x.name) ||
            this.project.additional_categories.includes(x.name)),
      ),
      featuredTags: this.$sortedCategories().filter(
        (x) =>
          x.project_type === this.project.actualProjectType &&
          this.project.categories.includes(x.name),
      ),
    };
  },
  computed: {
    categoryLists() {
      const lists = {};
      this.$sortedCategories().forEach((x) => {
        if (x.project_type === this.project.actualProjectType) {
          const header = x.header;
          if (!lists[header]) {
            lists[header] = [];
          }
          lists[header].push(x);
        }
      });
      return lists;
    },
    patchData() {
      const data = {};
      // Promote selected categories to featured if there are less than 3 featured
      const newFeaturedTags = this.featuredTags.slice();
      if (newFeaturedTags.length < 1 && this.selectedTags.length > newFeaturedTags.length) {
        const nonFeaturedCategories = this.selectedTags.filter((x) => !newFeaturedTags.includes(x));

        nonFeaturedCategories
          .slice(0, Math.min(nonFeaturedCategories.length, 3 - newFeaturedTags.length))
          .forEach((x) => newFeaturedTags.push(x));
      }
      // Convert selected and featured categories to backend-usable arrays
      const categories = newFeaturedTags.map((x) => x.name);
      const additionalCategories = this.selectedTags
        .filter((x) => !newFeaturedTags.includes(x))
        .map((x) => x.name);

      if (
        categories.length !== this.project.categories.length ||
        categories.some((value) => !this.project.categories.includes(value))
      ) {
        data.categories = categories;
      }
=======
<script setup lang="ts">
import { computed, ref } from "vue";
import { StarIcon, SaveIcon, TriangleAlertIcon } from "@modrinth/assets";
import {
  formatCategory,
  formatCategoryHeader,
  formatProjectType,
  sortedCategories,
  type Project,
} from "@modrinth/utils";
import Checkbox from "~/components/ui/Checkbox.vue";

interface Category {
  name: string;
  header: string;
  icon?: string;
  project_type: string;
}
>>>>>>> 9ea43a12

interface Props {
  project: Project & {
    actualProjectType: string;
  };
  allMembers?: any[];
  currentMember?: any;
  patchProject?: (data: any) => void;
}

const tags = useTags();

const props = withDefaults(defineProps<Props>(), {
  allMembers: () => [],
  currentMember: null,
  patchProject: () => {
    addNotification({
      title: "An error occurred",
      text: "Patch project function not found",
      type: "error",
    });
  },
});

const selectedTags = ref<Category[]>(
  sortedCategories(tags.value).filter(
    (x: Category) =>
      x.project_type === props.project.actualProjectType &&
      (props.project.categories.includes(x.name) ||
        props.project.additional_categories.includes(x.name)),
  ),
);

const featuredTags = ref<Category[]>(
  sortedCategories(tags.value).filter(
    (x: Category) =>
      x.project_type === props.project.actualProjectType &&
      props.project.categories.includes(x.name),
  ),
);

const categoryLists = computed(() => {
  const lists: Record<string, Category[]> = {};
  sortedCategories(tags.value).forEach((x: Category) => {
    if (x.project_type === props.project.actualProjectType) {
      const header = x.header;
      if (!lists[header]) {
        lists[header] = [];
      }
      lists[header].push(x);
    }
  });
  return lists;
});

const tooManyTagsWarning = computed(() => {
  const tagCount = selectedTags.value.length;
  if (tagCount > 8) {
    return `You've selected ${tagCount} tags. Consider reducing to 8 or fewer to keep your project focused and easier to discover.`;
  }
  return null;
});

const multipleResolutionTagsWarning = computed(() => {
  if (props.project.project_type !== "resourcepack") return null;

  const resolutionTags = selectedTags.value.filter((tag) =>
    ["8x-", "16x", "32x", "48x", "64x", "128x", "256x", "512x+"].includes(tag.name),
  );

  if (resolutionTags.length > 1) {
    return `You've selected ${resolutionTags.length} resolution tags (${resolutionTags
      .map((t) => t.name)
      .join(", ")
      .replace("8x-", "8x or lower")
      .replace(
        "512x+",
        "512x or higher",
      )}). Resource packs should typically only have one resolution tag.`;
  }
  return null;
});

const allTagsSelectedWarning = computed(() => {
  const categoriesForProjectType = sortedCategories(tags.value).filter(
    (x: Category) => x.project_type === props.project.actualProjectType,
  );
  const totalSelectedTags = selectedTags.value.length;

  if (
    totalSelectedTags === categoriesForProjectType.length &&
    categoriesForProjectType.length > 0
  ) {
    return `You've selected all ${categoriesForProjectType.length} available tags. Please select only the tags that truly apply to your project.`;
  }
  return null;
});

const patchData = computed(() => {
  const data: Record<string, string[]> = {};

  // Promote selected categories to featured if there are less than 3 featured
  const newFeaturedTags = featuredTags.value.slice();
  if (newFeaturedTags.length < 1 && selectedTags.value.length > newFeaturedTags.length) {
    const nonFeaturedCategories = selectedTags.value.filter((x) => !newFeaturedTags.includes(x));

    nonFeaturedCategories
      .slice(0, Math.min(nonFeaturedCategories.length, 3 - newFeaturedTags.length))
      .forEach((x) => newFeaturedTags.push(x));
  }

  // Convert selected and featured categories to backend-usable arrays
  const categories = newFeaturedTags.map((x) => x.name);
  const additionalCategories = selectedTags.value
    .filter((x) => !newFeaturedTags.includes(x))
    .map((x) => x.name);

  if (
    categories.length !== props.project.categories.length ||
    categories.some((value) => !props.project.categories.includes(value))
  ) {
    data.categories = categories;
  }

  if (
    additionalCategories.length !== props.project.additional_categories.length ||
    additionalCategories.some((value) => !props.project.additional_categories.includes(value))
  ) {
    data.additional_categories = additionalCategories;
  }

  return data;
});

const hasChanges = computed(() => {
  return Object.keys(patchData.value).length > 0;
});

const toggleCategory = (category: Category) => {
  if (selectedTags.value.includes(category)) {
    selectedTags.value = selectedTags.value.filter((x) => x !== category);
    if (featuredTags.value.includes(category)) {
      featuredTags.value = featuredTags.value.filter((x) => x !== category);
    }
  } else {
    selectedTags.value.push(category);
  }
};

const toggleFeaturedCategory = (category: Category) => {
  if (featuredTags.value.includes(category)) {
    featuredTags.value = featuredTags.value.filter((x) => x !== category);
  } else {
    featuredTags.value.push(category);
  }
};

const saveChanges = () => {
  if (hasChanges.value) {
    props.patchProject(patchData.value);
  }
};
</script>

<style lang="scss" scoped>
.label__title {
  display: flex;
  align-items: center;
  gap: var(--spacing-card-xs);
  margin-top: var(--spacing-card-bg);

  svg {
    vertical-align: top;
  }
}

.button-group {
  justify-content: flex-start;
}

.category-list {
  column-count: 4;
  column-gap: var(--spacing-card-lg);
  margin-bottom: var(--spacing-card-md);

  :deep(.category-selector) {
    margin-bottom: 0.5rem;

    .category-selector__label {
      display: flex;
      align-items: center;

      .icon {
        height: 1rem;

        svg {
          margin-right: 0.25rem;
          width: 1rem;
          height: 1rem;
        }
      }
    }

    span {
      user-select: none;
    }
  }

  @media only screen and (max-width: 1250px) {
    column-count: 3;
  }
  @media only screen and (max-width: 1024px) {
    column-count: 4;
  }
  @media only screen and (max-width: 960px) {
    column-count: 3;
  }
  @media only screen and (max-width: 750px) {
    column-count: 2;
  }
  @media only screen and (max-width: 530px) {
    column-count: 1;
  }
}
</style><|MERGE_RESOLUTION|>--- conflicted
+++ resolved
@@ -132,105 +132,6 @@
   </div>
 </template>
 
-<<<<<<< HEAD
-<script>
-import { SaveIcon, StarIcon } from "@modrinth/assets";
-import { injectNotificationManager } from "@modrinth/ui";
-import { formatCategory, formatCategoryHeader, formatProjectType } from "@modrinth/utils";
-import Checkbox from "~/components/ui/Checkbox.vue";
-
-export default defineNuxtComponent({
-  components: {
-    Checkbox,
-    SaveIcon,
-    StarIcon,
-  },
-  props: {
-    project: {
-      type: Object,
-      default() {
-        return {};
-      },
-    },
-    allMembers: {
-      type: Array,
-      default() {
-        return [];
-      },
-    },
-    currentMember: {
-      type: Object,
-      default() {
-        return null;
-      },
-    },
-    patchProject: {
-      type: Function,
-      default() {
-        return () => {
-          const { addNotification } = injectNotificationManager();
-          addNotification({
-            title: "An error occurred",
-            text: "Patch project function not found",
-            type: "error",
-          });
-        };
-      },
-    },
-  },
-  data() {
-    return {
-      selectedTags: this.$sortedCategories().filter(
-        (x) =>
-          x.project_type === this.project.actualProjectType &&
-          (this.project.categories.includes(x.name) ||
-            this.project.additional_categories.includes(x.name)),
-      ),
-      featuredTags: this.$sortedCategories().filter(
-        (x) =>
-          x.project_type === this.project.actualProjectType &&
-          this.project.categories.includes(x.name),
-      ),
-    };
-  },
-  computed: {
-    categoryLists() {
-      const lists = {};
-      this.$sortedCategories().forEach((x) => {
-        if (x.project_type === this.project.actualProjectType) {
-          const header = x.header;
-          if (!lists[header]) {
-            lists[header] = [];
-          }
-          lists[header].push(x);
-        }
-      });
-      return lists;
-    },
-    patchData() {
-      const data = {};
-      // Promote selected categories to featured if there are less than 3 featured
-      const newFeaturedTags = this.featuredTags.slice();
-      if (newFeaturedTags.length < 1 && this.selectedTags.length > newFeaturedTags.length) {
-        const nonFeaturedCategories = this.selectedTags.filter((x) => !newFeaturedTags.includes(x));
-
-        nonFeaturedCategories
-          .slice(0, Math.min(nonFeaturedCategories.length, 3 - newFeaturedTags.length))
-          .forEach((x) => newFeaturedTags.push(x));
-      }
-      // Convert selected and featured categories to backend-usable arrays
-      const categories = newFeaturedTags.map((x) => x.name);
-      const additionalCategories = this.selectedTags
-        .filter((x) => !newFeaturedTags.includes(x))
-        .map((x) => x.name);
-
-      if (
-        categories.length !== this.project.categories.length ||
-        categories.some((value) => !this.project.categories.includes(value))
-      ) {
-        data.categories = categories;
-      }
-=======
 <script setup lang="ts">
 import { computed, ref } from "vue";
 import { StarIcon, SaveIcon, TriangleAlertIcon } from "@modrinth/assets";
@@ -249,7 +150,6 @@
   icon?: string;
   project_type: string;
 }
->>>>>>> 9ea43a12
 
 interface Props {
   project: Project & {
